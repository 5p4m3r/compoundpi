# vim: set noet sw=4 ts=4 fileencoding=utf-8:

# External utilities
PYTHON=python
PIP=pip
PYTEST=py.test
COVERAGE=coverage
PYFLAGS=
DEST_DIR=/

# Horrid hack to ensure setuptools is installed in our Python environment. This
# is necessary with Python 3.3's venvs which don't install it by default.
ifeq ($(shell python -c "import setuptools" 2>&1),)
SETUPTOOLS:=
else
SETUPTOOLS:=$(shell wget https://bitbucket.org/pypa/setuptools/raw/bootstrap/ez_setup.py -O - | $(PYTHON))
endif

# Calculate the base names of the distribution, the location of all source,
# documentation, packaging, icon, and executable script files
NAME:=$(shell $(PYTHON) $(PYFLAGS) setup.py --name)
VER:=$(shell $(PYTHON) $(PYFLAGS) setup.py --version)
ifeq ($(shell lsb_release -si),Ubuntu)
DEB_SUFFIX:=ubuntu1
else
DEB_SUFFIX:=
endif
PYVER:=$(shell $(PYTHON) $(PYFLAGS) -c "import sys; print('py%d.%d' % sys.version_info[:2])")
PY_SOURCES:=$(shell \
	$(PYTHON) $(PYFLAGS) setup.py egg_info >/dev/null 2>&1 && \
	grep -v "\.egg-info" $(NAME).egg-info/SOURCES.txt)
DEB_SOURCES:=debian/changelog \
	debian/control \
	debian/copyright \
	debian/rules \
	debian/docs \
	$(wildcard debian/*.init) \
	$(wildcard debian/*.default) \
	$(wildcard debian/*.manpages) \
	$(wildcard debian/*.docs) \
	$(wildcard debian/*.doc-base) \
	$(wildcard debian/*.desktop)
DOC_SOURCES:=docs/conf.py \
	$(wildcard docs/*.png) \
	$(wildcard docs/*.svg) \
	$(wildcard docs/*.rst)

# Calculate the name of all outputs
DIST_EGG=dist/$(NAME)-$(VER)-$(PYVER).egg
DIST_TAR=dist/$(NAME)-$(VER).tar.gz
DIST_ZIP=dist/$(NAME)-$(VER).zip
DIST_DEB=dist/$(NAME)-server_$(VER)-1$(DEB_SUFFIX)_all.deb \
	dist/$(NAME)-client_$(VER)-1$(DEB_SUFFIX)_all.deb \
	dist/$(NAME)-common_$(VER)-1$(DEB_SUFFIX)_all.deb \
	dist/$(NAME)-docs_$(VER)-1$(DEB_SUFFIX)_all.deb
DIST_DSC=dist/$(NAME)_$(VER)-1$(DEB_SUFFIX).tar.gz \
	dist/$(NAME)_$(VER)-1$(DEB_SUFFIX).dsc \
	dist/$(NAME)_$(VER)-1$(DEB_SUFFIX)_source.changes
MAN_PAGES=man/cpi.1 man/cpid.1


# Default target
all:
	@echo "make install - Install on local system"
	@echo "make develop - Install symlinks for development"
	@echo "make test - Run tests"
	@echo "make doc - Generate HTML and PDF documentation"
	@echo "make source - Create source package"
	@echo "make egg - Generate a PyPI egg package"
	@echo "make zip - Generate a source zip package"
	@echo "make tar - Generate a source tar package"
	@echo "make deb - Generate Debian packages"
	@echo "make dist - Generate all packages"
	@echo "make clean - Get rid of all generated files"
	@echo "make release - Create and tag a new release"
	@echo "make upload - Upload the new release to repositories"

install:
	$(PYTHON) $(PYFLAGS) setup.py install --root $(DEST_DIR)

doc: $(DOC_SOURCES)
	$(MAKE) -C docs html latexpdf

source: $(DIST_TAR) $(DIST_ZIP)

egg: $(DIST_EGG)

zip: $(DIST_ZIP)

tar: $(DIST_TAR)

deb: $(DIST_DEB) $(DIST_DSC)

dist: $(DIST_EGG) $(DIST_DEB) $(DIST_DSC) $(DIST_TAR) $(DIST_ZIP)

develop: tags
	$(PIP) install -e .

test:
	$(COVERAGE) run -m $(PYTEST) tests -v
	$(COVERAGE) report --rcfile coverage.cfg

clean:
	$(PYTHON) $(PYFLAGS) setup.py clean
	$(MAKE) -f $(CURDIR)/debian/rules clean
	$(MAKE) -C docs clean
	rm -fr build/ dist/ $(NAME).egg-info/ tags
	find $(CURDIR) -name "*.pyc" -delete

tags: $(PY_SOURCES)
	ctags -R --exclude="build/*" --exclude="debian/*" --exclude="docs/*" --languages="Python"

$(MAN_PAGES): $(DOC_SOURCES)
	$(PYTHON) $(PYFLAGS) setup.py build_sphinx -b man
	mkdir -p man/
	cp build/sphinx/man/*.1 man/

$(DIST_TAR): $(PY_SOURCES)
	$(PYTHON) $(PYFLAGS) setup.py sdist --formats gztar

$(DIST_ZIP): $(PY_SOURCES)
	$(PYTHON) $(PYFLAGS) setup.py sdist --formats zip

$(DIST_EGG): $(PY_SOURCES)
	$(PYTHON) $(PYFLAGS) setup.py bdist_egg

$(DIST_DEB): $(PY_SOURCES) $(DEB_SOURCES) $(MAN_PAGES)
	# build the binary package in the parent directory then rename it to
	# project_version.orig.tar.gz
	$(PYTHON) $(PYFLAGS) setup.py sdist --dist-dir=../
	rename -f 's/$(NAME)-(.*)\.tar\.gz/$(NAME)_$$1\.orig\.tar\.gz/' ../*
	debuild -b -i -I -Idist -Ibuild -Idocs/_build -Icoverage -I__pycache__ -I.coverage -Itags -I*.pyc -I*.vim -rfakeroot
	mkdir -p dist/
	for f in $(DIST_DEB); do cp ../$${f##*/} dist/; done

$(DIST_DSC): $(PY_SOURCES) $(DEB_SOURCES) $(MAN_PAGES)
	# build the source package in the parent directory then rename it to
	# project_version.orig.tar.gz
	$(PYTHON) $(PYFLAGS) setup.py sdist --dist-dir=../
	rename -f 's/$(NAME)-(.*)\.tar\.gz/$(NAME)_$$1\.orig\.tar\.gz/' ../*
	debuild -S -i -I -Idist -Ibuild -Idocs/_build -Icoverage -I__pycache__ -I.coverage -Itags -I*.pyc -I*.vim -rfakeroot
	mkdir -p dist/
	for f in $(DIST_DSC); do cp ../$${f##*/} dist/; done

release-pi: $(PY_SOURCES) $(DOC_SOURCES) $(DEB_SOURCES)
	# ensure there are no current uncommitted changes
	test -z "$(shell git status --porcelain)"
	# update the changelog with new release information
	dch --newversion $(VER)-1$(DEB_SUFFIX) --controlmaint
	# commit the changes and add a new tag
	git commit debian/changelog -m "Updated changelog for release $(VER)"
	git tag -s release-$(VER) -m "Release $(VER)"
	# update the package's registration on PyPI (in case any metadata's changed)
	$(PYTHON) $(PYFLAGS) setup.py register

<<<<<<< HEAD
upload-pi: $(DIST_DEB) $(DIST_DSC)
	# send the debs and dscs to Raspbian maintainer
	./maildebs.py $(DIST_DEB) $(DIST_DSC)

upload-ubuntu: $(PY_SOURCES) $(DOC_SOURCES) $(DIST_DEB) $(DIST_DSC)
=======
release-ubuntu: $(PY_SOURCES) $(DOC_SOURCES) $(DEB_SOURCES)
	# ensure there are no current uncommitted changes
	test -z "$(shell git status --porcelain)"
	# update the changelog with new release information
	dch --newversion $(VER)-1$(DEB_SUFFIX) --controlmaint
	# commit the changes and add a new tag
	git commit debian/changelog -m "Updated changelog for Ubuntu release"

upload: $(PY_SOURCES) $(DOC_SOURCES) $(DIST_DEB) $(DIST_DSC)
>>>>>>> f4cfc376
	# build a source archive and upload to PyPI
	$(PYTHON) $(PYFLAGS) setup.py sdist upload
	# build the deb source archive and upload to the PPA
	dput waveform-ppa dist/$(NAME)_$(VER)-1$(DEB_SUFFIX)_source.changes
	git push --tags

<<<<<<< HEAD
.PHONY: all install develop test doc source egg zip tar deb dist clean tags release upload-pi upload-ubuntu
=======
.PHONY: all install develop test doc source egg zip tar deb dist clean tags release-pi release-ubuntu upload
>>>>>>> f4cfc376
<|MERGE_RESOLUTION|>--- conflicted
+++ resolved
@@ -153,13 +153,6 @@
 	# update the package's registration on PyPI (in case any metadata's changed)
 	$(PYTHON) $(PYFLAGS) setup.py register
 
-<<<<<<< HEAD
-upload-pi: $(DIST_DEB) $(DIST_DSC)
-	# send the debs and dscs to Raspbian maintainer
-	./maildebs.py $(DIST_DEB) $(DIST_DSC)
-
-upload-ubuntu: $(PY_SOURCES) $(DOC_SOURCES) $(DIST_DEB) $(DIST_DSC)
-=======
 release-ubuntu: $(PY_SOURCES) $(DOC_SOURCES) $(DEB_SOURCES)
 	# ensure there are no current uncommitted changes
 	test -z "$(shell git status --porcelain)"
@@ -168,16 +161,15 @@
 	# commit the changes and add a new tag
 	git commit debian/changelog -m "Updated changelog for Ubuntu release"
 
-upload: $(PY_SOURCES) $(DOC_SOURCES) $(DIST_DEB) $(DIST_DSC)
->>>>>>> f4cfc376
+upload-pi: $(DIST_DEB) $(DIST_DSC)
+	# send the debs and dscs to Raspbian maintainer
+	./maildebs.py $(DIST_DEB) $(DIST_DSC)
+
+upload-ubuntu: $(PY_SOURCES) $(DOC_SOURCES) $(DIST_DEB) $(DIST_DSC)
 	# build a source archive and upload to PyPI
 	$(PYTHON) $(PYFLAGS) setup.py sdist upload
 	# build the deb source archive and upload to the PPA
 	dput waveform-ppa dist/$(NAME)_$(VER)-1$(DEB_SUFFIX)_source.changes
 	git push --tags
 
-<<<<<<< HEAD
-.PHONY: all install develop test doc source egg zip tar deb dist clean tags release upload-pi upload-ubuntu
-=======
-.PHONY: all install develop test doc source egg zip tar deb dist clean tags release-pi release-ubuntu upload
->>>>>>> f4cfc376
+.PHONY: all install develop test doc source egg zip tar deb dist clean tags release-pi release-ubuntu upload-pi upload-ubuntu
